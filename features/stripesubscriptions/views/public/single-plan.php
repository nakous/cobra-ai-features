<?php
// views/public/single-plan.php

if (!defined('ABSPATH')) exit;

get_header();

<<<<<<< HEAD
 
=======
// Debug output
// if (defined('WP_DEBUG') && WP_DEBUG) {
//     global $wp_query, $post;
//     error_log('Current query: ' . print_r($wp_query->query, true));
//     error_log('Current post: ' . print_r($post, true));
// }
>>>>>>> 40203cb7

while (have_posts()) : 
    the_post();
    
    // Get plan data
    $plan_data = get_post_meta(get_the_ID(), '_stripe_plan_data', true) ?: [];
    ?>
    <div class="plan-single-wrapper">
        <div class="container">
            <article id="post-<?php the_ID(); ?>" <?php post_class('stripe-plan'); ?>>
                <header class="entry-header">
                    <h1 class="entry-title"><?php the_title(); ?></h1>
                    
                    <?php if (!empty($plan_data['price'])): ?>
                        <div class="plan-price">
                            <?php 
                            echo esc_html(
                                sprintf(
                                    '%s %s/%s',
                                    $plan_data['currency'],
                                    number_format($plan_data['price'], 2),
                                    $plan_data['billing_interval'] ?? 'month'
                                )
                            ); 
                            ?>
                        </div>
                    <?php endif; ?>
                </header>

                <div class="entry-content">
                    <?php the_content(); ?>
                    
                    <?php if (!empty($plan_data['features'])): ?>
                        <div class="plan-features">
                            <h3><?php _e('Features', 'cobra-ai'); ?></h3>
                            <ul>
                                <?php foreach ($plan_data['features'] as $feature): ?>
                                    <li><?php echo esc_html($feature); ?></li>
                                <?php endforeach; ?>
                            </ul>
                        </div>
                    <?php endif; ?>

                    <?php if (!empty($plan_data['trial_days'])): ?>
                        <div class="plan-trial">
                            <?php 
                            printf(
                                __('%d day free trial', 'cobra-ai'),
                                $plan_data['trial_days']
                            ); 
                            ?>
                        </div>
                    <?php endif; ?>
                </div>
            </article>
        </div>
    </div>
<?php 
endwhile;

get_footer();<|MERGE_RESOLUTION|>--- conflicted
+++ resolved
@@ -5,16 +5,6 @@
 
 get_header();
 
-<<<<<<< HEAD
- 
-=======
-// Debug output
-// if (defined('WP_DEBUG') && WP_DEBUG) {
-//     global $wp_query, $post;
-//     error_log('Current query: ' . print_r($wp_query->query, true));
-//     error_log('Current post: ' . print_r($post, true));
-// }
->>>>>>> 40203cb7
 
 while (have_posts()) : 
     the_post();
