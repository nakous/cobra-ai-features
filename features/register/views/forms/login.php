<?php
// Prevent direct access
defined('ABSPATH') || exit;
?>
<<<<<<< HEAD
<?php if ($is_feature_authGoogle_enabled): ?> 
    <?php echo do_shortcode('[cobra_google_login]'); ?>
<?php endif; ?>
=======
<?php
// Hook for third-party login integrations (e.g., Google Auth)
do_action('cobra_before_login_form');
?>
>>>>>>> 40203cb7
 
<div class="cobra-login-wrapper">
    <?php
    // Show message if account just verified
    if (isset($_GET['verified']) && $_GET['verified'] === '1'): ?>
        <div class="cobra-message success">
            <p><?php _e('Your email has been verified successfully. You can now login.', 'cobra-ai'); ?></p>
        </div>
    <?php endif; ?>
    <?php
    // Show message if account is not verified because of verification link expired
    if (isset($_GET['verified']) && $_GET['verified'] === '0'): ?>
        <div class="cobra-message error">
            <p><?php _e('The verification link has expired. Please login to resend the verification email.', 'cobra-ai'); ?></p>
        </div>
    <?php endif; ?>
    <?php echo $this->render_error_messages(); ?>
    <form method="post" class="cobra-form" id="cobra-login-form" action="<?php echo esc_url($form_action); ?>">
        <?php wp_nonce_field('cobra_login', '_wpnonce'); ?>
        <input type="hidden" name="cobra_login" value="1">

        <div class="cobra-form-row">
            <label for="username">
                <?php _e('Username or Email', 'cobra-ai'); ?>
                <span class="required">*</span>
            </label>
            <input type="text"
                name="username"
                id="username"
                value="<?php echo $this->get_field_value('username', 'login'); ?>"
                required
                autocomplete="username">
        </div>

        <div class="cobra-form-row">
            <label for="password">
                <?php _e('Password', 'cobra-ai'); ?>
                <span class="required">*</span>
            </label>
            <div class="password-wrapper">
                <input type="password"
                    name="password"
                    id="password"
                    required
                    autocomplete="current-password">
                <button type="button" class="toggle-password" aria-label="<?php esc_attr_e('Toggle password visibility', 'cobra-ai'); ?>">
                    <i class="eye-icon fas fa-eye"></i>
                </button>
            </div>
        </div>

        <div class="cobra-form-row remember-me">
            <label>
                <input type="checkbox" name="remember" value="1" <?php checked($this->get_field_value('remember', 'login'), '1'); ?>>
                <?php _e('Remember me', 'cobra-ai'); ?>
            </label>
        </div>

        <?php
        // Add reCAPTCHA if enabled
        if ($this->is_recaptcha_enabled()): ?>
            <div class="cobra-form-row recaptcha">
                <?php $this->render_recaptcha('cobra_login'); ?>
            </div>
        <?php endif; ?>

        <div class="cobra-form-row submit">
            <button type="submit" class="cobra-button">
                <?php _e('Login', 'cobra-ai'); ?>
            </button>
        </div>

        <div class="cobra-form-links">
            <?php if ($this->get_page_url('register')): ?>
                <a href="<?php echo esc_url($this->get_page_url('register')); ?>" class="register-link">
                    <?php _e('Create account', 'cobra-ai'); ?>
                </a>
            <?php endif; ?>

            <?php if ($this->get_page_url('forgot_password')): ?>
                <a href="<?php echo esc_url($this->get_page_url('forgot_password')); ?>" class="forgot-password-link">
                    <?php _e('Forgot password?', 'cobra-ai'); ?>
                </a>
            <?php endif; ?>
        </div>

        <?php if ($this->get_page_url('policy')): ?>
            <div class="cobra-form-policy">
                <p>
                    <?php printf(
                        __('By logging in, you agree to our %s', 'cobra-ai'),
                        '<a href="' . esc_url($this->get_page_url('policy')) . '">' .
                            __('Privacy Policy', 'cobra-ai') .
                            '</a>'
                    ); ?>
                </p>
            </div>
        <?php endif; ?>
    </form>
</div>

<style>
    .cobra-login-wrapper {
        max-width: 400px;
        margin: 0 auto;
        padding: 20px;
    }

    .cobra-form {
        background: #fff;
        padding: 25px;
        border-radius: 4px;
        box-shadow: 0 1px 3px rgba(0, 0, 0, 0.1);
    }

    .cobra-form-row {
        margin-bottom: 20px;
    }

    .cobra-form-row label {
        display: block;
        margin-bottom: 5px;
        font-weight: 500;
    }

    .cobra-form-row input[type="text"],
    .cobra-form-row input[type="password"] {
        width: 100%;
        padding: 8px 12px;
        border: 1px solid #ddd;
        border-radius: 4px;
        font-size: 14px;
    }

    .cobra-form-row input[type="text"]:focus,
    .cobra-form-row input[type="password"]:focus {
        border-color: #2271b1;
        box-shadow: 0 0 0 1px #2271b1;
        outline: none;
    }

    .password-wrapper {
        position: relative;
    }

    .toggle-password {
        position: absolute;
        right: 10px;
        top: 50%;
        transform: translateY(-50%);
        background: none;
        border: none;
        padding: 0;
        color: #666;
        cursor: pointer;
    }

    .toggle-password:hover {
        color: #2271b1;
    }

    .remember-me {
        display: flex;
        align-items: center;
    }

    .remember-me input[type="checkbox"] {
        margin-right: 8px;
    }

    .cobra-button {
        background: #2271b1;
        border: none;
        color: #fff;
        padding: 10px 20px;
        border-radius: 4px;
        cursor: pointer;
        font-size: 14px;
        font-weight: 500;
        width: 100%;
    }

    .cobra-button:hover {
        background: #135e96;
    }

    .cobra-form-links {
        display: flex;
        justify-content: space-between;
        margin-top: 15px;
    }

    .cobra-form-links a {
        color: #2271b1;
        text-decoration: none;
        font-size: 13px;
    }

    .cobra-form-links a:hover {
        color: #135e96;
        text-decoration: underline;
    }

    .cobra-form-policy {
        margin-top: 20px;
        text-align: center;
        font-size: 12px;
        color: #666;
    }

    .cobra-form-policy a {
        color: #2271b1;
        text-decoration: none;
    }

    .cobra-form-policy a:hover {
        text-decoration: underline;
    }

    .cobra-message {
        padding: 12px 15px;
        margin-bottom: 20px;
        border-radius: 4px;
        border-left: 4px solid;
    }

    .cobra-message.error {
        background: #fbeaea;
        border-color: #dc3232;
    }

    .cobra-message.success {
        background: #edfaef;
        border-color: #46b450;
    }

    .required {
        color: #dc3232;
        margin-left: 2px;
    }

    .recaptcha {
        display: flex;
        justify-content: center;
    }

    /* Loading state */
    .cobra-button.loading {
        position: relative;
        color: transparent;
    }

    .cobra-button.loading::after {
        content: '';
        position: absolute;
        left: 50%;
        top: 50%;
        width: 20px;
        height: 20px;
        border: 2px solid #fff;
        border-radius: 50%;
        border-right-color: transparent;
        transform: translate(-50%, -50%);
        animation: button-loading 0.8s linear infinite;
    }

    @keyframes button-loading {
        from {
            transform: translate(-50%, -50%) rotate(0deg);
        }

        to {
            transform: translate(-50%, -50%) rotate(360deg);
        }
    }

    /* Responsive styles */
    @media (max-width: 480px) {
        .cobra-login-wrapper {
            padding: 10px;
        }

        .cobra-form {
            padding: 15px;
        }

        .cobra-form-links {
            flex-direction: column;
            align-items: center;
            gap: 10px;
        }
    }
</style>

<script>
    jQuery(document).ready(function($) {
        // Password visibility toggle
     

        // Form submission
        // $('#cobra-login-form-sss').on('submit', function(e) {

        //     e.preventDefault();
        //     const $form = $(this);
        //     const $button = $form.find('button[type="submit"]');
        //     // Add loading state
        //     $button.addClass('loading');

        //     // // Store button text
        //     $button.data('original-text', $button.text());
        //     const formData = new FormData();
        //     formData.append('action', 'cobra_process_login');
        //     formData.append('username', $('#username').val());
        //     formData.append('password', $('#password').val());
        //     formData.append('remember', $('input[name="remember"]').is(':checked'));
        //     formData.append('_wpnonce', $('input[name="_wpnonce"]').val());

        //     // Add reCAPTCHA
        //     if (typeof grecaptcha !== 'undefined') {
        //         formData.append('g-recaptcha-response', grecaptcha.getResponse());
        //     }
        //     const ajaxurl = "<?php echo admin_url('admin-ajax.php'); ?>";
        //     $.ajax({
        //         url: ajaxurl,
        //         type: 'POST',
        //         data: formData,
        //         processData: false,
        //         contentType: false,
        //         success: function(response) {
        //             if (response.success) {
        //                 window.location.href = response.data.redirect_url;
        //             } else {
        //                 $('.cobra-message.error').remove();
        //                 $form.prepend(`<div class="cobra-message error"><p>${response.data.message}</p></div>`);
        //                 if (typeof grecaptcha !== 'undefined') {
        //                     grecaptcha.reset();
        //                 }
        //             }
        //         },
        //         error: function() {
        //             $('.cobra-message.error').remove();
        //             $form.prepend(`<div class="cobra-message error"><p><?php _e('An error occurred. Please try again.', 'cobra-ai'); ?></p></div>`);
        //             if (typeof grecaptcha !== 'undefined') {
        //                 grecaptcha.reset();
        //             }
        //         },
        //         complete: function() {
        //             $button.removeClass('loading');
        //         }
        //     });
        // });
    });
</script><|MERGE_RESOLUTION|>--- conflicted
+++ resolved
@@ -2,16 +2,12 @@
 // Prevent direct access
 defined('ABSPATH') || exit;
 ?>
-<<<<<<< HEAD
-<?php if ($is_feature_authGoogle_enabled): ?> 
-    <?php echo do_shortcode('[cobra_google_login]'); ?>
-<?php endif; ?>
-=======
+
 <?php
 // Hook for third-party login integrations (e.g., Google Auth)
 do_action('cobra_before_login_form');
 ?>
->>>>>>> 40203cb7
+
  
 <div class="cobra-login-wrapper">
     <?php
