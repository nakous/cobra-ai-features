--- conflicted
+++ resolved
@@ -1,12 +1,9 @@
 TODO:
-<<<<<<< HEAD
 need to see conntact submission for each user in account page tab message.
 Ajputer tableau de statistique Ai sur dashboard.
 handl the errur sended by openai and not show the same error on the user interface.
 uder after register go to page http://college.localhost/wp-admin/  no user can acces to /wp-admin/ only admin  
 when click in login go to fis page http://college.localhost/wp-login.php?action=logout&redirect_to=http%3A%2F%2Fcollege.localhost&_wpnonce=a529664733
-=======
->>>>>>> e5d17517
 
 Ajouter un tableau de statistique Ai sur le tableau de bord.
 handle the error sent by openai and not show the same error on the user interface.
